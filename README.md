## What is the Label Studio ML backend?

The Label Studio ML backend is an SDK that lets you wrap your machine learning code and turn it into a web server.
You can then connect that server to a Label Studio instance to perform 2 tasks:

- Dynamically pre-annotate data based on model inference results
- Retrain or fine-tune a model based on recently annotated data

If you just need to load static pre-annotated data into Label Studio, running an ML backend might be overkill for you. Instead, you can [import preannotated data](https://labelstud.io/guide/predictions.html).

## How it works

<diagram>

1. Get your model code
2. Wrap it with the Label Studio SDK
3. Create a running server script
4. Launch the script
5. Connect Label Studio to ML backend on the UI


## Quickstart

Follow this example tutorial to run an ML backend with a simple text classifier:

0. Clone the repo
   ```bash
   git clone https://github.com/heartexlabs/label-studio-ml-backend  
   ```
   
<<<<<<< HEAD
1. Set up environment
=======
1. Setup environment
    
    It is highly recommended to use `venv`, `virtualenv` or `conda` python environments. You can use the same environment as Label Studio does. [Read more](https://docs.python.org/3/tutorial/venv.html#creating-virtual-environments) about creating virtual environments via `venv`.
>>>>>>> e35cf4a2
   ```bash
   cd label-studio-ml-backend
   
   # Install label-studio-ml and its dependencies
   pip install -U -e .
   
   # Install example dependencies
   pip install -r label_studio_ml/examples/requirements.txt
   ```
   
2. Initialize an ML backend based on an example script:
   ```bash
   label-studio-ml init my_ml_backend --script label_studio_ml/examples/simple_text_classifier.py
   ```
   This ML backend is an example provided by Label Studio. See [how to create your own ML backend](#Create_your_own_ML_backend).

3. Start ML backend server
   ```bash
   label-studio-ml start my_ml_backend
   ```
   
4. Start Label Studio and connect it to the running ML backend on the project settings page.

## Create your own ML backend

Follow this tutorial to wrap existing machine learning model code with the Label Studio ML SDK to use it as an ML backend with Label Studio. 

Before you start, determine the following:
1. The expected inputs and outputs for your model. In other words, the type of labeling that your model supports in Label Studio, which informs the [Label Studio labeling config](https://labelstud.io/guide/setup.html#Set-up-the-labeling-interface-for-your-project). For example, text classification labels of "Dog", "Cat", or "Opossum" could be possible inputs and outputs. 
2. The [prediction format](https://labelstud.io/guide/predictions.html) returned by your ML backend server.

This example tutorial outlines how to wrap a simple text classifier based on the [scikit-learn](https://scikit-learn.org/) framework with the Label Studio ML SDK.

Start by creating a class declaration. You can create a Label Studio-compatible ML backend server in one command by inheriting it from `LabelStudioMLBase`. 
```python
from label_studio_ml.model import LabelStudioMLBase

class MyModel(LabelStudioMLBase):
```

Then, define loaders & initializers in the `__init__` method. 

```python
def __init__(self, **kwargs):
    # don't forget to initialize base class...
    super(MyModel, self).__init__(**kwargs)
    self.model = self.load_my_model()
```

There are special variables provided by the inherited class:
- `self.parsed_label_config` is a Python dict that provides a Label Studio project config structure. See [ref for details](). Use might want to use this to align your model input/output with Label Studio labeling configuration;
- `self.label_config` is a raw labeling config string;
- `self.train_output` is a Python dict with the results of the previous model training runs (the output of the `fit()` method described bellow) Use this if you want to load the model for the next updates for active learning and model fine-tuning.

After you define the loaders, you can define two methods for your model: an inference call and a training call. 

### Inference call

Use an inference call to get pre-annotations from your model on-the-fly. You must update the existing predict method in the example ML backend scripts to make them work for your specific use case. Write your own code to override the `predict(tasks, **kwargs)` method, which takes [JSON-formatted Label Studio tasks](https://labelstud.io/guide/tasks.html#Basic-Label-Studio-JSON-format) and returns predictions in the [format accepted by Label Studio](https://labelstud.io/guide/predictions.html).

**Example**

```python
def predict(self, tasks, **kwargs):
    predictions = []
    # Get annotation tag first, and extract from_name/to_name keys from the labeling config to make predictions
    from_name, schema = list(self.parsed_label_config.items())[0]
    to_name = schema['to_name'][0]
    for task in tasks:
        # for each task, return classification results in the form of "choices" pre-annotations
        predictions.append({
            'result': [{
                'from_name': from_name,
                'to_name': to_name,
                'type': 'choices',
                'value': {'choices': ['My Label']}
            }],
            # optionally you can include prediction scores that you can use to sort the tasks and do active learning
            'score': 0.987
        })
    return predictions
```


### Training call
Use the training call to update your model with new annotations. You don't need to use this call in your code, for example if you just want to pre-annotate tasks without retraining the model. If you do want to retrain the model based on annotations from Label Studio, use this method. 

Write your own code to override the `fit(annotations, **kwargs)` method, which takes [JSON-formatted Label Studio annotations](https://labelstud.io/guide/export.html#Raw-JSON-format-of-completed-labeled-tasks) and returns an arbitrary dict where some information about the created model can be stored.

**Example**
```python
def fit(self, completions, workdir=None, **kwargs):
    # ... do some heavy computations, get your model and store checkpoints and resources
    return {'checkpoints': 'my/model/checkpoints'}  # <-- you can retrieve this dict as self.train_output in the subsequent calls
```


After you wrap your model code with the class, define the loaders, and define the methods, you're ready to run your model as an ML backend with Label Studio. 

For other examples of ML backends, refer to the [examples in this repository](label_studio_ml/examples). These examples aren't production-ready, but can help you set up your own code as a Label Studio ML backend.<|MERGE_RESOLUTION|>--- conflicted
+++ resolved
@@ -9,8 +9,6 @@
 If you just need to load static pre-annotated data into Label Studio, running an ML backend might be overkill for you. Instead, you can [import preannotated data](https://labelstud.io/guide/predictions.html).
 
 ## How it works
-
-<diagram>
 
 1. Get your model code
 2. Wrap it with the Label Studio SDK
@@ -28,13 +26,9 @@
    git clone https://github.com/heartexlabs/label-studio-ml-backend  
    ```
    
-<<<<<<< HEAD
-1. Set up environment
-=======
 1. Setup environment
     
     It is highly recommended to use `venv`, `virtualenv` or `conda` python environments. You can use the same environment as Label Studio does. [Read more](https://docs.python.org/3/tutorial/venv.html#creating-virtual-environments) about creating virtual environments via `venv`.
->>>>>>> e35cf4a2
    ```bash
    cd label-studio-ml-backend
    
